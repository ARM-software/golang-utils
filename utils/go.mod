--- conflicted
+++ resolved
@@ -46,15 +46,9 @@
 	golang.org/x/exp v0.0.0-20230905200255-921286631fa9
 	golang.org/x/net v0.27.0
 	golang.org/x/oauth2 v0.21.0
-<<<<<<< HEAD
-	golang.org/x/sync v0.7.0
-	golang.org/x/sys v0.23.0
-	golang.org/x/text v0.16.0
-=======
 	golang.org/x/sync v0.8.0
 	golang.org/x/sys v0.23.0
 	golang.org/x/text v0.17.0
->>>>>>> fe9f9773
 )
 
 require (
