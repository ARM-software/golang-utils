module github.com/ARM-software/golang-utils/utils

go 1.18

require (
	github.com/OneOfOne/xxhash v1.2.8
	github.com/avast/retry-go v3.0.0+incompatible
	github.com/bmatcuk/doublestar/v3 v3.0.0
	github.com/bombsimon/logrusr/v4 v4.0.0
	github.com/bxcodec/faker/v3 v3.8.1
	github.com/deckarep/golang-set v1.8.0
	github.com/djherbis/times v1.5.0
	github.com/dolmen-go/contextio v1.0.0
	github.com/evanphx/hclogr v0.2.0
	github.com/go-git/go-git/v5 v5.6.1
	github.com/go-http-utils/headers v0.0.0-20181008091004-fed159eddc2a
	github.com/go-logr/logr v1.2.4
	github.com/go-logr/stdr v1.2.2
	github.com/go-logr/zapr v1.2.4
	github.com/go-ozzo/ozzo-validation/v4 v4.3.0
	github.com/gofrs/uuid v4.4.0+incompatible
	github.com/gogs/chardet v0.0.0-20211120154057-b7413eaefb8f
	github.com/golang/mock v1.6.0
	github.com/hashicorp/go-cleanhttp v0.5.2
	github.com/hashicorp/go-hclog v1.5.0
	github.com/hashicorp/go-retryablehttp v0.7.4
	github.com/joho/godotenv v1.5.1
	github.com/mitchellh/mapstructure v1.5.0
	github.com/rifflock/lfshook v0.0.0-20180920164130-b9218ef580f5
	github.com/rs/zerolog v1.30.0
	github.com/sasha-s/go-deadlock v0.3.1
	github.com/shirou/gopsutil/v3 v3.23.7
	github.com/sirupsen/logrus v1.9.3
	github.com/spaolacci/murmur3 v1.1.0
	github.com/spf13/afero v1.9.3
	github.com/spf13/pflag v1.0.5
	github.com/spf13/viper v1.15.0
	github.com/stretchr/testify v1.8.4
	go.uber.org/atomic v1.11.0
	go.uber.org/goleak v1.2.1
	go.uber.org/zap v1.24.0
	golang.org/x/crypto v0.12.0
<<<<<<< HEAD
	golang.org/x/net v0.13.0
=======
	golang.org/x/net v0.14.0
>>>>>>> 6fea781f
	golang.org/x/sync v0.3.0
	golang.org/x/text v0.12.0
)

require (
	github.com/Microsoft/go-winio v0.5.2 // indirect
	github.com/ProtonMail/go-crypto v0.0.0-20230217124315-7d5c6f04bbb8 // indirect
	github.com/acomagu/bufpipe v1.0.4 // indirect
	github.com/cloudflare/circl v1.3.3 // indirect
	github.com/davecgh/go-spew v1.1.1 // indirect
	github.com/emirpasic/gods v1.18.1 // indirect
	github.com/fatih/color v1.13.0 // indirect
	github.com/fsnotify/fsnotify v1.6.0 // indirect
	github.com/go-git/gcfg v1.5.0 // indirect
	github.com/go-git/go-billy/v5 v5.4.1 // indirect
	github.com/go-ole/go-ole v1.2.6 // indirect
	github.com/hashicorp/hcl v1.0.0 // indirect
	github.com/imdario/mergo v0.3.13 // indirect
	github.com/jbenet/go-context v0.0.0-20150711004518-d14ea06fba99 // indirect
	github.com/kevinburke/ssh_config v1.2.0 // indirect
	github.com/lufia/plan9stats v0.0.0-20211012122336-39d0f177ccd0 // indirect
	github.com/magiconair/properties v1.8.7 // indirect
	github.com/mattn/go-colorable v0.1.12 // indirect
	github.com/mattn/go-isatty v0.0.14 // indirect
	github.com/pelletier/go-toml/v2 v2.0.6 // indirect
	github.com/petermattis/goid v0.0.0-20180202154549-b0b1615b78e5 // indirect
	github.com/pjbgf/sha1cd v0.3.0 // indirect
	github.com/pmezard/go-difflib v1.0.0 // indirect
	github.com/power-devops/perfstat v0.0.0-20210106213030-5aafc221ea8c // indirect
	github.com/sergi/go-diff v1.1.0 // indirect
	github.com/shoenig/go-m1cpu v0.1.6 // indirect
	github.com/skeema/knownhosts v1.1.0 // indirect
	github.com/spf13/cast v1.5.0 // indirect
	github.com/spf13/jwalterweatherman v1.1.0 // indirect
	github.com/subosito/gotenv v1.4.2 // indirect
	github.com/tklauser/go-sysconf v0.3.11 // indirect
	github.com/tklauser/numcpus v0.6.0 // indirect
	github.com/xanzy/ssh-agent v0.3.3 // indirect
	github.com/yusufpapurcu/wmi v1.2.3 // indirect
	go.uber.org/multierr v1.8.0 // indirect
	golang.org/x/sys v0.11.0 // indirect
	gopkg.in/ini.v1 v1.67.0 // indirect
	gopkg.in/warnings.v0 v0.1.2 // indirect
	gopkg.in/yaml.v3 v3.0.1 // indirect
)<|MERGE_RESOLUTION|>--- conflicted
+++ resolved
@@ -40,11 +40,7 @@
 	go.uber.org/goleak v1.2.1
 	go.uber.org/zap v1.24.0
 	golang.org/x/crypto v0.12.0
-<<<<<<< HEAD
-	golang.org/x/net v0.13.0
-=======
 	golang.org/x/net v0.14.0
->>>>>>> 6fea781f
 	golang.org/x/sync v0.3.0
 	golang.org/x/text v0.12.0
 )
