module github.com/ARM-software/golang-utils/utils

go 1.18

require (
	github.com/OneOfOne/xxhash v1.2.8
	github.com/avast/retry-go v3.0.0+incompatible
	github.com/bmatcuk/doublestar/v3 v3.0.0
	github.com/bombsimon/logrusr v1.1.0
	github.com/bxcodec/faker/v3 v3.8.1
	github.com/deckarep/golang-set v1.8.0
	github.com/djherbis/times v1.5.0
	github.com/dolmen-go/contextio v1.0.0
	github.com/go-git/go-git/v5 v5.6.1
	github.com/go-http-utils/headers v0.0.0-20181008091004-fed159eddc2a
	github.com/go-logr/logr v0.4.0 // Staying on this version until kubernetes uses a more recent one
	github.com/go-logr/stdr v0.4.0
	github.com/go-logr/zapr v0.4.0
	github.com/go-ozzo/ozzo-validation/v4 v4.3.0
	github.com/gofrs/uuid v4.4.0+incompatible
	github.com/gogs/chardet v0.0.0-20211120154057-b7413eaefb8f
	github.com/golang/mock v1.6.0
	github.com/hashicorp/go-cleanhttp v0.5.2
	github.com/hashicorp/go-retryablehttp v0.7.2
	github.com/joho/godotenv v1.5.1
	github.com/mitchellh/mapstructure v1.5.0
	github.com/rifflock/lfshook v0.0.0-20180920164130-b9218ef580f5
	github.com/rs/zerolog v1.29.1
	github.com/sasha-s/go-deadlock v0.3.1
	github.com/shirou/gopsutil/v3 v3.23.4
	github.com/sirupsen/logrus v1.9.1
	github.com/spaolacci/murmur3 v1.1.0
	github.com/spf13/afero v1.9.3
	github.com/spf13/pflag v1.0.5
	github.com/spf13/viper v1.15.0
<<<<<<< HEAD
	github.com/stretchr/testify v1.8.3
	go.uber.org/atomic v1.10.0
=======
	github.com/stretchr/testify v1.8.2
	go.uber.org/atomic v1.11.0
>>>>>>> 22c6bc82
	go.uber.org/goleak v1.2.1
	go.uber.org/zap v1.24.0
	golang.org/x/net v0.9.0
	golang.org/x/sync v0.2.0
	golang.org/x/text v0.9.0
)

require (
	github.com/Microsoft/go-winio v0.5.2 // indirect
	github.com/ProtonMail/go-crypto v0.0.0-20230217124315-7d5c6f04bbb8 // indirect
	github.com/acomagu/bufpipe v1.0.4 // indirect
	github.com/cloudflare/circl v1.1.0 // indirect
	github.com/davecgh/go-spew v1.1.1 // indirect
	github.com/emirpasic/gods v1.18.1 // indirect
	github.com/fsnotify/fsnotify v1.6.0 // indirect
	github.com/go-git/gcfg v1.5.0 // indirect
	github.com/go-git/go-billy/v5 v5.4.1 // indirect
	github.com/go-ole/go-ole v1.2.6 // indirect
	github.com/hashicorp/hcl v1.0.0 // indirect
	github.com/imdario/mergo v0.3.13 // indirect
	github.com/jbenet/go-context v0.0.0-20150711004518-d14ea06fba99 // indirect
	github.com/kevinburke/ssh_config v1.2.0 // indirect
	github.com/lufia/plan9stats v0.0.0-20211012122336-39d0f177ccd0 // indirect
	github.com/magiconair/properties v1.8.7 // indirect
	github.com/mattn/go-colorable v0.1.12 // indirect
	github.com/mattn/go-isatty v0.0.14 // indirect
	github.com/pelletier/go-toml/v2 v2.0.6 // indirect
	github.com/petermattis/goid v0.0.0-20180202154549-b0b1615b78e5 // indirect
	github.com/pjbgf/sha1cd v0.3.0 // indirect
	github.com/pmezard/go-difflib v1.0.0 // indirect
	github.com/power-devops/perfstat v0.0.0-20210106213030-5aafc221ea8c // indirect
	github.com/sergi/go-diff v1.1.0 // indirect
	github.com/shoenig/go-m1cpu v0.1.5 // indirect
	github.com/skeema/knownhosts v1.1.0 // indirect
	github.com/spf13/cast v1.5.0 // indirect
	github.com/spf13/jwalterweatherman v1.1.0 // indirect
	github.com/subosito/gotenv v1.4.2 // indirect
	github.com/tklauser/go-sysconf v0.3.11 // indirect
	github.com/tklauser/numcpus v0.6.0 // indirect
	github.com/xanzy/ssh-agent v0.3.3 // indirect
	github.com/yusufpapurcu/wmi v1.2.2 // indirect
	go.uber.org/multierr v1.8.0 // indirect
	golang.org/x/crypto v0.6.0 // indirect
	golang.org/x/sys v0.7.0 // indirect
	gopkg.in/ini.v1 v1.67.0 // indirect
	gopkg.in/warnings.v0 v0.1.2 // indirect
	gopkg.in/yaml.v3 v3.0.1 // indirect
)<|MERGE_RESOLUTION|>--- conflicted
+++ resolved
@@ -33,13 +33,8 @@
 	github.com/spf13/afero v1.9.3
 	github.com/spf13/pflag v1.0.5
 	github.com/spf13/viper v1.15.0
-<<<<<<< HEAD
 	github.com/stretchr/testify v1.8.3
-	go.uber.org/atomic v1.10.0
-=======
-	github.com/stretchr/testify v1.8.2
 	go.uber.org/atomic v1.11.0
->>>>>>> 22c6bc82
 	go.uber.org/goleak v1.2.1
 	go.uber.org/zap v1.24.0
 	golang.org/x/net v0.9.0
