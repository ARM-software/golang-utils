--- conflicted
+++ resolved
@@ -47,11 +47,7 @@
 	golang.org/x/net v0.27.0
 	golang.org/x/oauth2 v0.21.0
 	golang.org/x/sync v0.8.0
-<<<<<<< HEAD
-	golang.org/x/sys v0.22.0
-=======
 	golang.org/x/sys v0.23.0
->>>>>>> 3a4e0bca
 	golang.org/x/text v0.17.0
 )
 
