--- conflicted
+++ resolved
@@ -50,11 +50,7 @@
 	golang.org/x/net v0.39.0
 	golang.org/x/oauth2 v0.28.0
 	golang.org/x/sync v0.13.0
-<<<<<<< HEAD
-	golang.org/x/sys v0.31.0
-=======
 	golang.org/x/sys v0.32.0
->>>>>>> 90f3ab96
 	golang.org/x/text v0.24.0
 )
 
