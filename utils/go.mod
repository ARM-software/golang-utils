--- conflicted
+++ resolved
@@ -49,15 +49,9 @@
 	golang.org/x/mod v0.24.0
 	golang.org/x/net v0.39.0
 	golang.org/x/oauth2 v0.28.0
-<<<<<<< HEAD
-	golang.org/x/sync v0.12.0
-	golang.org/x/sys v0.32.0
-	golang.org/x/text v0.23.0
-=======
 	golang.org/x/sync v0.13.0
 	golang.org/x/sys v0.32.0
 	golang.org/x/text v0.24.0
->>>>>>> ac5b5033
 )
 
 require (
