--- conflicted
+++ resolved
@@ -1,11 +1,7 @@
 module github.com/ARM-software/golang-utils/utils
 
-<<<<<<< HEAD
-go 1.21
-=======
 go 1.22
 
->>>>>>> 0dbc743f
 toolchain go1.23.4
 
 require (
@@ -48,25 +44,14 @@
 	go.uber.org/atomic v1.11.0
 	go.uber.org/goleak v1.3.0
 	go.uber.org/zap v1.27.0
-<<<<<<< HEAD
-	golang.org/x/crypto v0.32.0
-	golang.org/x/exp v0.0.0-20230905200255-921286631fa9
-	golang.org/x/mod v0.21.0
-	golang.org/x/net v0.34.0
-	golang.org/x/oauth2 v0.25.0
-	golang.org/x/sync v0.10.0
-	golang.org/x/sys v0.29.0
-	golang.org/x/text v0.21.0
-=======
 	golang.org/x/crypto v0.33.0
 	golang.org/x/exp v0.0.0-20240719175910-8a7402abbf56
-	golang.org/x/mod v0.19.0
+	golang.org/x/mod v0.21.0
 	golang.org/x/net v0.35.0
 	golang.org/x/oauth2 v0.26.0
 	golang.org/x/sync v0.11.0
 	golang.org/x/sys v0.30.0
 	golang.org/x/text v0.22.0
->>>>>>> 0dbc743f
 )
 
 require (
