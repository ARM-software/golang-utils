--- conflicted
+++ resolved
@@ -49,13 +49,8 @@
 	golang.org/x/mod v0.25.0
 	golang.org/x/net v0.41.0
 	golang.org/x/oauth2 v0.30.0
-<<<<<<< HEAD
 	golang.org/x/sync v0.16.0
-	golang.org/x/sys v0.33.0
-=======
-	golang.org/x/sync v0.15.0
 	golang.org/x/sys v0.34.0
->>>>>>> f9c0c0cd
 	golang.org/x/text v0.26.0
 )
 
