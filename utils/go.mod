module github.com/ARM-software/golang-utils/utils

go 1.18

require (
	github.com/OneOfOne/xxhash v1.2.8
	github.com/avast/retry-go v3.0.0+incompatible
	github.com/bmatcuk/doublestar/v3 v3.0.0
	github.com/bombsimon/logrusr v1.1.0
	github.com/bxcodec/faker/v3 v3.8.1
	github.com/deckarep/golang-set v1.8.0
	github.com/djherbis/times v1.5.0
	github.com/dolmen-go/contextio v0.0.0-20220904134943-e50796217f5f
	github.com/go-git/go-git/v5 v5.5.2
	github.com/go-http-utils/headers v0.0.0-20181008091004-fed159eddc2a
	github.com/go-logr/logr v0.4.0 // Staying on this version until kubernetes uses a more recent one
	github.com/go-logr/stdr v0.4.0
	github.com/go-logr/zapr v0.4.0
	github.com/go-ozzo/ozzo-validation/v4 v4.3.0
	github.com/gofrs/uuid v4.4.0+incompatible
	github.com/gogs/chardet v0.0.0-20211120154057-b7413eaefb8f
	github.com/golang/mock v1.6.0
	github.com/hashicorp/go-cleanhttp v0.5.2
	github.com/hashicorp/go-retryablehttp v0.7.2
	github.com/joho/godotenv v1.5.1
	github.com/mitchellh/mapstructure v1.5.0
	github.com/rifflock/lfshook v0.0.0-20180920164130-b9218ef580f5
	github.com/rs/zerolog v1.29.0
	github.com/sasha-s/go-deadlock v0.3.1
	github.com/shirou/gopsutil/v3 v3.23.2
	github.com/sirupsen/logrus v1.9.0
	github.com/spaolacci/murmur3 v1.1.0
	github.com/spf13/afero v1.9.3
	github.com/spf13/pflag v1.0.5
	github.com/spf13/viper v1.15.0
	github.com/stretchr/testify v1.8.2
	go.uber.org/atomic v1.10.0
	go.uber.org/goleak v1.2.1
<<<<<<< HEAD
	go.uber.org/zap v1.21.0
	golang.org/x/net v0.7.0
=======
	golang.org/x/net v0.8.0
>>>>>>> c88d8e2a
	golang.org/x/sync v0.1.0
	golang.org/x/text v0.8.0
)

require (
	github.com/Microsoft/go-winio v0.5.2 // indirect
	github.com/ProtonMail/go-crypto v0.0.0-20221026131551-cf6655e29de4 // indirect
	github.com/acomagu/bufpipe v1.0.3 // indirect
	github.com/cloudflare/circl v1.1.0 // indirect
	github.com/davecgh/go-spew v1.1.1 // indirect
	github.com/emirpasic/gods v1.18.1 // indirect
	github.com/fsnotify/fsnotify v1.6.0 // indirect
	github.com/go-git/gcfg v1.5.0 // indirect
	github.com/go-git/go-billy/v5 v5.4.0 // indirect
	github.com/go-ole/go-ole v1.2.6 // indirect
	github.com/hashicorp/hcl v1.0.0 // indirect
	github.com/imdario/mergo v0.3.13 // indirect
	github.com/jbenet/go-context v0.0.0-20150711004518-d14ea06fba99 // indirect
	github.com/kevinburke/ssh_config v1.2.0 // indirect
	github.com/lufia/plan9stats v0.0.0-20211012122336-39d0f177ccd0 // indirect
	github.com/magiconair/properties v1.8.7 // indirect
	github.com/mattn/go-colorable v0.1.12 // indirect
	github.com/mattn/go-isatty v0.0.14 // indirect
	github.com/pelletier/go-toml/v2 v2.0.6 // indirect
	github.com/petermattis/goid v0.0.0-20180202154549-b0b1615b78e5 // indirect
	github.com/pjbgf/sha1cd v0.2.3 // indirect
	github.com/pmezard/go-difflib v1.0.0 // indirect
	github.com/power-devops/perfstat v0.0.0-20210106213030-5aafc221ea8c // indirect
	github.com/sergi/go-diff v1.1.0 // indirect
	github.com/skeema/knownhosts v1.1.0 // indirect
	github.com/spf13/cast v1.5.0 // indirect
	github.com/spf13/jwalterweatherman v1.1.0 // indirect
	github.com/subosito/gotenv v1.4.2 // indirect
	github.com/tklauser/go-sysconf v0.3.11 // indirect
	github.com/tklauser/numcpus v0.6.0 // indirect
	github.com/xanzy/ssh-agent v0.3.3 // indirect
	github.com/yusufpapurcu/wmi v1.2.2 // indirect
	go.uber.org/multierr v1.8.0 // indirect
	golang.org/x/crypto v0.3.0 // indirect
	golang.org/x/sys v0.6.0 // indirect
	gopkg.in/ini.v1 v1.67.0 // indirect
	gopkg.in/warnings.v0 v0.1.2 // indirect
	gopkg.in/yaml.v3 v3.0.1 // indirect
)<|MERGE_RESOLUTION|>--- conflicted
+++ resolved
@@ -36,12 +36,8 @@
 	github.com/stretchr/testify v1.8.2
 	go.uber.org/atomic v1.10.0
 	go.uber.org/goleak v1.2.1
-<<<<<<< HEAD
 	go.uber.org/zap v1.21.0
-	golang.org/x/net v0.7.0
-=======
 	golang.org/x/net v0.8.0
->>>>>>> c88d8e2a
 	golang.org/x/sync v0.1.0
 	golang.org/x/text v0.8.0
 )
