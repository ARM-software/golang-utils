module github.com/ARM-software/golang-utils/utils

go 1.18

require (
	github.com/OneOfOne/xxhash v1.2.8
	github.com/avast/retry-go v3.0.0+incompatible
	github.com/bmatcuk/doublestar/v3 v3.0.0
	github.com/bombsimon/logrusr v1.1.0
	github.com/bxcodec/faker/v3 v3.8.1
	github.com/deckarep/golang-set v1.8.0
	github.com/djherbis/times v1.5.0
	github.com/dolmen-go/contextio v1.0.0
	github.com/go-git/go-git/v5 v5.6.1
	github.com/go-http-utils/headers v0.0.0-20181008091004-fed159eddc2a
	github.com/go-logr/logr v0.4.0 // Staying on this version until kubernetes uses a more recent one
	github.com/go-logr/stdr v0.4.0
	github.com/go-logr/zapr v0.4.0
	github.com/go-ozzo/ozzo-validation/v4 v4.3.0
	github.com/gofrs/uuid v4.4.0+incompatible
	github.com/gogs/chardet v0.0.0-20211120154057-b7413eaefb8f
	github.com/golang/mock v1.6.0
	github.com/hashicorp/go-cleanhttp v0.5.2
	github.com/hashicorp/go-retryablehttp v0.7.2
	github.com/joho/godotenv v1.5.1
	github.com/mitchellh/mapstructure v1.5.0
	github.com/rifflock/lfshook v0.0.0-20180920164130-b9218ef580f5
	github.com/rs/zerolog v1.29.1
	github.com/sasha-s/go-deadlock v0.3.1
	github.com/shirou/gopsutil/v3 v3.23.4
	github.com/sirupsen/logrus v1.9.0
	github.com/spaolacci/murmur3 v1.1.0
	github.com/spf13/afero v1.9.3
	github.com/spf13/pflag v1.0.5
	github.com/spf13/viper v1.15.0
	github.com/stretchr/testify v1.8.2
	go.uber.org/atomic v1.11.0
	go.uber.org/goleak v1.2.1
	go.uber.org/zap v1.24.0
<<<<<<< HEAD
	golang.org/x/net v0.10.0
	golang.org/x/sync v0.1.0
=======
	golang.org/x/net v0.9.0
	golang.org/x/sync v0.2.0
>>>>>>> 7f5bb192
	golang.org/x/text v0.9.0
)

require (
	github.com/Microsoft/go-winio v0.5.2 // indirect
	github.com/ProtonMail/go-crypto v0.0.0-20230217124315-7d5c6f04bbb8 // indirect
	github.com/acomagu/bufpipe v1.0.4 // indirect
	github.com/cloudflare/circl v1.1.0 // indirect
	github.com/davecgh/go-spew v1.1.1 // indirect
	github.com/emirpasic/gods v1.18.1 // indirect
	github.com/fsnotify/fsnotify v1.6.0 // indirect
	github.com/go-git/gcfg v1.5.0 // indirect
	github.com/go-git/go-billy/v5 v5.4.1 // indirect
	github.com/go-ole/go-ole v1.2.6 // indirect
	github.com/hashicorp/hcl v1.0.0 // indirect
	github.com/imdario/mergo v0.3.13 // indirect
	github.com/jbenet/go-context v0.0.0-20150711004518-d14ea06fba99 // indirect
	github.com/kevinburke/ssh_config v1.2.0 // indirect
	github.com/lufia/plan9stats v0.0.0-20211012122336-39d0f177ccd0 // indirect
	github.com/magiconair/properties v1.8.7 // indirect
	github.com/mattn/go-colorable v0.1.12 // indirect
	github.com/mattn/go-isatty v0.0.14 // indirect
	github.com/pelletier/go-toml/v2 v2.0.6 // indirect
	github.com/petermattis/goid v0.0.0-20180202154549-b0b1615b78e5 // indirect
	github.com/pjbgf/sha1cd v0.3.0 // indirect
	github.com/pmezard/go-difflib v1.0.0 // indirect
	github.com/power-devops/perfstat v0.0.0-20210106213030-5aafc221ea8c // indirect
	github.com/sergi/go-diff v1.1.0 // indirect
	github.com/shoenig/go-m1cpu v0.1.5 // indirect
	github.com/skeema/knownhosts v1.1.0 // indirect
	github.com/spf13/cast v1.5.0 // indirect
	github.com/spf13/jwalterweatherman v1.1.0 // indirect
	github.com/subosito/gotenv v1.4.2 // indirect
	github.com/tklauser/go-sysconf v0.3.11 // indirect
	github.com/tklauser/numcpus v0.6.0 // indirect
	github.com/xanzy/ssh-agent v0.3.3 // indirect
	github.com/yusufpapurcu/wmi v1.2.2 // indirect
	go.uber.org/multierr v1.8.0 // indirect
	golang.org/x/crypto v0.6.0 // indirect
	golang.org/x/sys v0.8.0 // indirect
	gopkg.in/ini.v1 v1.67.0 // indirect
	gopkg.in/warnings.v0 v0.1.2 // indirect
	gopkg.in/yaml.v3 v3.0.1 // indirect
)<|MERGE_RESOLUTION|>--- conflicted
+++ resolved
@@ -37,13 +37,8 @@
 	go.uber.org/atomic v1.11.0
 	go.uber.org/goleak v1.2.1
 	go.uber.org/zap v1.24.0
-<<<<<<< HEAD
 	golang.org/x/net v0.10.0
-	golang.org/x/sync v0.1.0
-=======
-	golang.org/x/net v0.9.0
 	golang.org/x/sync v0.2.0
->>>>>>> 7f5bb192
 	golang.org/x/text v0.9.0
 )
 
