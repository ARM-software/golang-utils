--- conflicted
+++ resolved
@@ -49,10 +49,6 @@
 	golang.org/x/sync v0.7.0
 	golang.org/x/text v0.15.0
 	golang.org/x/sys v0.20.0
-<<<<<<< HEAD
-=======
-	golang.org/x/text v0.15.0
->>>>>>> c633baa9
 )
 
 require (
