module github.com/ARM-software/golang-utils/utils

go 1.20

require (
	github.com/OneOfOne/xxhash v1.2.8
	github.com/avast/retry-go v3.0.0+incompatible
	github.com/bmatcuk/doublestar/v3 v3.0.0
	github.com/bombsimon/logrusr/v4 v4.1.0
	github.com/bxcodec/faker/v3 v3.8.1
	github.com/deckarep/golang-set v1.8.0
	github.com/djherbis/times v1.6.0
	github.com/dolmen-go/contextio v1.0.0
	github.com/evanphx/hclogr v0.2.0
	github.com/go-git/go-git/v5 v5.6.1
	github.com/go-http-utils/headers v0.0.0-20181008091004-fed159eddc2a
	github.com/go-logr/logr v1.3.0
	github.com/go-logr/stdr v1.2.2
	github.com/go-logr/zapr v1.3.0
	github.com/go-ozzo/ozzo-validation/v4 v4.3.0
	github.com/gofrs/uuid v4.4.0+incompatible
	github.com/gogs/chardet v0.0.0-20211120154057-b7413eaefb8f
	github.com/golang/mock v1.6.0
	github.com/hashicorp/go-cleanhttp v0.5.2
	github.com/hashicorp/go-hclog v1.5.0
	github.com/hashicorp/go-retryablehttp v0.7.4
	github.com/iamacarpet/go-win64api v0.0.0-20230324134531-ef6dbdd6db97
	github.com/joho/godotenv v1.5.1
	github.com/mitchellh/go-homedir v1.1.0
	github.com/mitchellh/mapstructure v1.5.0
	github.com/rifflock/lfshook v0.0.0-20180920164130-b9218ef580f5
	github.com/rs/zerolog v1.31.0
	github.com/sasha-s/go-deadlock v0.3.1
	github.com/shirou/gopsutil/v3 v3.23.10
	github.com/sirupsen/logrus v1.9.3
	github.com/spaolacci/murmur3 v1.1.0
	github.com/spf13/afero v1.9.3
	github.com/spf13/pflag v1.0.5
	github.com/spf13/viper v1.15.0
	github.com/stretchr/testify v1.8.4
	github.com/zailic/slogr v0.0.2-alpha
	go.uber.org/atomic v1.11.0
	go.uber.org/goleak v1.3.0
	go.uber.org/zap v1.26.0
	golang.org/x/crypto v0.15.0
	golang.org/x/exp v0.0.0-20230728194245-b0cb94b80691
	golang.org/x/net v0.17.0
<<<<<<< HEAD
	golang.org/x/sync v0.4.0
	golang.org/x/sys v0.14.0
	golang.org/x/text v0.13.0
=======
	golang.org/x/sync v0.5.0
	golang.org/x/sys v0.14.0
	golang.org/x/text v0.14.0
>>>>>>> dbacccfa
)

require (
	github.com/Microsoft/go-winio v0.5.2 // indirect
	github.com/ProtonMail/go-crypto v0.0.0-20230217124315-7d5c6f04bbb8 // indirect
	github.com/acomagu/bufpipe v1.0.4 // indirect
	github.com/asaskevich/govalidator v0.0.0-20200108200545-475eaeb16496 // indirect
	github.com/cloudflare/circl v1.3.3 // indirect
	github.com/davecgh/go-spew v1.1.1 // indirect
	github.com/emirpasic/gods v1.18.1 // indirect
	github.com/fatih/color v1.13.0 // indirect
	github.com/fsnotify/fsnotify v1.6.0 // indirect
	github.com/go-git/gcfg v1.5.0 // indirect
	github.com/go-git/go-billy/v5 v5.4.1 // indirect
	github.com/go-ole/go-ole v1.2.6 // indirect
	github.com/google/cabbie v1.0.2 // indirect
	github.com/google/glazier v0.0.0-20211029225403-9f766cca891d // indirect
	github.com/hashicorp/hcl v1.0.0 // indirect
	github.com/imdario/mergo v0.3.13 // indirect
	github.com/jbenet/go-context v0.0.0-20150711004518-d14ea06fba99 // indirect
	github.com/kevinburke/ssh_config v1.2.0 // indirect
	github.com/lufia/plan9stats v0.0.0-20211012122336-39d0f177ccd0 // indirect
	github.com/magiconair/properties v1.8.7 // indirect
	github.com/mattn/go-colorable v0.1.13 // indirect
	github.com/mattn/go-isatty v0.0.19 // indirect
	github.com/pelletier/go-toml/v2 v2.0.6 // indirect
	github.com/petermattis/goid v0.0.0-20180202154549-b0b1615b78e5 // indirect
	github.com/pjbgf/sha1cd v0.3.0 // indirect
	github.com/pmezard/go-difflib v1.0.0 // indirect
	github.com/power-devops/perfstat v0.0.0-20210106213030-5aafc221ea8c // indirect
	github.com/scjalliance/comshim v0.0.0-20190308082608-cf06d2532c4e // indirect
	github.com/sergi/go-diff v1.1.0 // indirect
	github.com/shoenig/go-m1cpu v0.1.6 // indirect
	github.com/skeema/knownhosts v1.1.0 // indirect
	github.com/spf13/cast v1.5.0 // indirect
	github.com/spf13/jwalterweatherman v1.1.0 // indirect
	github.com/subosito/gotenv v1.4.2 // indirect
	github.com/tklauser/go-sysconf v0.3.12 // indirect
	github.com/tklauser/numcpus v0.6.1 // indirect
	github.com/xanzy/ssh-agent v0.3.3 // indirect
	github.com/yusufpapurcu/wmi v1.2.3 // indirect
	go.uber.org/multierr v1.10.0 // indirect
	gopkg.in/ini.v1 v1.67.0 // indirect
	gopkg.in/warnings.v0 v0.1.2 // indirect
	gopkg.in/yaml.v3 v3.0.1 // indirect
)<|MERGE_RESOLUTION|>--- conflicted
+++ resolved
@@ -45,15 +45,9 @@
 	golang.org/x/crypto v0.15.0
 	golang.org/x/exp v0.0.0-20230728194245-b0cb94b80691
 	golang.org/x/net v0.17.0
-<<<<<<< HEAD
-	golang.org/x/sync v0.4.0
-	golang.org/x/sys v0.14.0
-	golang.org/x/text v0.13.0
-=======
 	golang.org/x/sync v0.5.0
 	golang.org/x/sys v0.14.0
 	golang.org/x/text v0.14.0
->>>>>>> dbacccfa
 )
 
 require (
