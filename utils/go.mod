--- conflicted
+++ resolved
@@ -40,13 +40,8 @@
 	go.uber.org/atomic v1.11.0
 	go.uber.org/goleak v1.2.1
 	go.uber.org/zap v1.24.0
-<<<<<<< HEAD
 	golang.org/x/exp v0.0.0-20230728194245-b0cb94b80691
-	golang.org/x/net v0.12.0
-=======
-	golang.org/x/crypto v0.11.0
 	golang.org/x/net v0.13.0
->>>>>>> 036ae05b
 	golang.org/x/sync v0.3.0
 	golang.org/x/text v0.11.0
 )
