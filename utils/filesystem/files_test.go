--- conflicted
+++ resolved
@@ -1319,13 +1319,7 @@
 		destPath, err := fs.TempDirInTempDir("unzip-limits-")
 		assert.NoError(t, err)
 		defer func() {
-<<<<<<< HEAD
 			_ = fs.Rm(destPath)
-=======
-			if tempErr := fs.Rm(destPath); tempErr != nil {
-				err = tempErr
-			}
->>>>>>> e35d30f8
 		}()
 
 		_, err = fs.UnzipWithContextAndLimits(context.TODO(), srcPath, destPath, limits)
